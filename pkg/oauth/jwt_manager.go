package oauth

import (
	"github.com/hellofresh/janus/pkg/jwt"
	log "github.com/sirupsen/logrus"
)

// JWTManager is responsible for managing the JWT tokens
type JWTManager struct {
	parser *jwt.Parser
}

// NewJWTManager creates a new instance of JWTManager
func NewJWTManager(parser *jwt.Parser) *JWTManager {
	return &JWTManager{parser}
}

// IsKeyAuthorized checks if the access token is valid
func (m *JWTManager) IsKeyAuthorized(accessToken string) bool {
	token, err := m.parser.Parse(accessToken)
	if err != nil {
<<<<<<< HEAD
		log.WithError(err).Info("Could not parse the JWT")
		return false
	}

	if claims, ok := m.parser.GetStandardClaims(token); ok && token.Valid {
		expiresAt := time.Unix(claims.ExpiresAt, 0)
		if time.Now().After(expiresAt) {
			return false
		}
=======
		log.WithError(err).Info("Failed to parse and validate the JWT")
		return sessionState, false
	}

	// as parser.Parse() does validation we are sure that token is valid at this point
	if claims, ok := m.parser.GetMapClaims(token); ok {
		sessionState.AccessToken = accessToken
		sessionState.ExpiresIn = claims["exp"].(int64)
>>>>>>> 84198df0
	}

	return true
}<|MERGE_RESOLUTION|>--- conflicted
+++ resolved
@@ -1,6 +1,8 @@
 package oauth
 
 import (
+	"time"
+
 	"github.com/hellofresh/janus/pkg/jwt"
 	log "github.com/sirupsen/logrus"
 )
@@ -19,8 +21,7 @@
 func (m *JWTManager) IsKeyAuthorized(accessToken string) bool {
 	token, err := m.parser.Parse(accessToken)
 	if err != nil {
-<<<<<<< HEAD
-		log.WithError(err).Info("Could not parse the JWT")
+		log.WithError(err).Info("Failed to parse and validate the JWT")
 		return false
 	}
 
@@ -29,16 +30,6 @@
 		if time.Now().After(expiresAt) {
 			return false
 		}
-=======
-		log.WithError(err).Info("Failed to parse and validate the JWT")
-		return sessionState, false
-	}
-
-	// as parser.Parse() does validation we are sure that token is valid at this point
-	if claims, ok := m.parser.GetMapClaims(token); ok {
-		sessionState.AccessToken = accessToken
-		sessionState.ExpiresIn = claims["exp"].(int64)
->>>>>>> 84198df0
 	}
 
 	return true
